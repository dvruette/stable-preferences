__pycache__
.venv
*.egg-info
example.png
.DS_Store
jtenv
weights
*.err
*.out
<<<<<<< HEAD

# Generated images and logs
outputs
clip_guided_sd/**/*.png
=======
*tmp*
>>>>>>> 2cfed36b
<|MERGE_RESOLUTION|>--- conflicted
+++ resolved
@@ -7,11 +7,8 @@
 weights
 *.err
 *.out
-<<<<<<< HEAD
+*tmp*
 
 # Generated images and logs
 outputs
-clip_guided_sd/**/*.png
-=======
-*tmp*
->>>>>>> 2cfed36b
+clip_guided_sd/**/*.png